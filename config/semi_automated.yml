# If you change the key names, do a find/replace to update their usage throughout the rest of XTools
#
# Format for individual entries:
#
#   Tool name:
#       regex: Regular expression to match against edit summary
#       tag: Tag name for the tool, if applicable. See [[Special:Tags]] for full list
#       tag_excludes: Don't count edits that also use this tag. This is used for example to
#           hide Huggle edits when viewing Rollback edits.
#       link: Wiki link to tool documentation
#       label: Text to use as the label, defaults to the tool's key. Use this for translations.
#       revert: If the tool is used *only* to revert edits (and not also issue talk page
#           notifications, etc.), set this to `true`. If the tool is capable of reverting
#           edits, set 'revert' to regex that would only account for reverts.
#           See the 'Twinkle' entry for an example. The revert-only regex is necessary
#           for ArticleInfo and elsewhere, so as to differentiate edits that added content
#           from edits that restored content.
#       contribs: Set to true to include edits with the given tool in non-automated contributions.
#           For example, we do this for ProveIt, because that tool often includes prose that was
#           added by the user, and not entirely a semi-automated edit.
#       namespaces: The namespace IDs of where the tool is used. This is used to speed up the queries.
#           Omit if you want to include all namespaces.
#       talk_namespaces: set to only target talk namespaces.
#
# Either 'regex' or 'tag' are required. In some cases you might want to include both,
#   say if older versions of the tool did not add tags to the edits.
parameters:
  automated_tools:

    # These tools work on multiple wikis. These should probably include tags
    #   as the regex may not apply to non-English wikis.
    # You can also set wiki-specific regex that will get merged into the global regex.
    # Other local values such as link, tag and revert are overridden, not merged into the global value.
    # See 'Huggle' under 'global' and 'en.wikipedia.org' for an example.
    global:
        AutoWikiBrowser:
            tag: AWB
            regex: 'using \[\[(Wikipedia|WP|Project):(AWB|AutoWikiBrowser)'
            link: Project:AutoWikiBrowser
        Cat-a-lot:
            regex: 'Help:Cat-a-lot'
            link: commons:Special:MyLanguage/Help:Gadget-Cat-a-lot
            tag: Cat-a-lot
        Commons global replace:
            regex: 'COM:FR\|File renamed\]\]:|COM:Duplicate\|Duplicate|\(\[\[c:GR\|GR\]\]\)'
            link: c:Special:MyLanguage/Commons:File renaming/Global replace
        Content translation:
            tag: contenttranslation
            regex: 'Created by translating the page'
            link: mw:Special:MyLanguage/Content translation
            contribs: true
            namespaces: [0, 2, 118]
        Generic rollback:
            tag: mw-rollback
            tag_excludes:
                - huggle
                - 'OAuth CID: 1352'
                - STiki
            link: Special:MyLanguage/Project:Rollback
            revert: true
        Global rename:
            regex: 'Automatically moved page while renaming the user'
            link: meta:Special:MyLanguage/Global renamers
            namespaces: [2, 3]
        HotCat:
            regex: '\|HotCat\]\]|Gadget-Hotcat(?:check)?\.js\|Script|\]\] via HotCat|\[\[WP:HC\|'
            link: Special:MyLanguage/Project:HotCat
        Huggle:
            regex: '\(\[\[WP:HG'
            tag: huggle
            link: w:en:Wikipedia:Huggle
        IABot:
            tag: 'OAuth CID: 678'
            link: Special:MyLanguage/User:InternetArchiveBot
            namespaces: [0, 2, 118]
        Page move:
            regex: 'moved page \[\[(?!.*?WP:AFCH)|moved \[\[.*?\]\] to \[\['
            link: mw:Special:MyLanguage/Help:Moving a page
        Popups:
            regex: 'Wikipedia:Tools\/Navigation_popups|popups'
            link: w:en:Project:Popups
        ProveIt:
            tag: ProveIt edit
            link: commons:Help:Gadget-ProveIt
            contribs: true
            namespaces: [0, 2, 118]
        Redirect:
            tag: mw-new-redirect
            link: mw:Special:MyLanguage/Help:Redirects
        reFill:
            regex: 'User:Zhaofeng Li\/Reflinks|WP:REFILL|en:WP:REFILL|with reFill 2'
            link: Project:ReFill
        SWViewer:
            tag: 'OAuth CID: 1352'
            link: m:SWViewer
            # This is not considered a revert because it can also be used to edit or tag for deletion
        Undo:
            tag: mw-undo
            tag_excludes:
                - mw-rollback
                - huggle
                - 'OAuth CID: 1352'
                - STiki
            link: Special:MyLanguage/Project:Undo
            # This is not considered a revert because you can undo any arbitrary revision, not just the previous one.
        WikiLove:
            tag: wikilove
            link: mw:Special:MyLanguage/Extension:WikiLove
            namespaces: [3]
        WPCleaner:
            regex: 'WP:CLEANER|WPCleaner\]\]|\[\[\Wikipedia:DPL|\[\[WP:WCW\]\] project \('
            tag: WPCleaner
            link: Special:MyLanguage/Project:WPCleaner

    # Per-language lists. This generally only includes native MediaWiki actions.
    ar:
        Undo:
            regex: 'الرجوع عن التعديل \d+ بواسطة'
    arz:
        AutoWikiBrowser:
            regex: 'عن طريق \[\[Project:AWB\|اوب\]\]'
    de:
        AutoWikiBrowser:
            regex: 'mit \[\[Project:AWB\|AWB'
        Generic rollback:
            regex: 'Änderungen von \[\[.*?die letzte Version von \[\[.*?zurückgesetzt'
            label: Zurücksetzen
        Page move:
            regex: 'verschob die Seite \[\[.*?nach'
            label: Seite verschieben
        Redirect:
            regex: 'Weiterleitung nach \[\[.*?erstellt'
            label: Weiterleitung
        Undo:
            regex: 'Änderung \d+ von \[\[.*?rückgängig gemacht'
            label: Rückgängig
    en:
        Admin actions:
            regex: '^(Protected|Changed protection).*?\[[Ee]dit=|^Removed protection from|^Configured pending changes.*?\[[Aa]uto-accept|^Reset pending changes settings'
            link: Project:Administrators
        Generic rollback:
            regex: '^(\[\[Help:Reverting\|Reverted\]\]|Reverted) edits by \[\[Special:(Contribs|Contributions)\/.*?\|.*?\]\]( \(\[\[User talk:.*?\|talk\]\]\))? to last (version|revision) by .*'
        Undo:
            regex: '^(Undid|Undo|\[\[WP:UNDO\|Undid\]\]) revision \d+ by \[\[Special:(Contribs|Contributions)\/.*?\|.*?\]\]'
    ko:
        Generic rollback:
            regex: '(의 마지막 판으로 되돌림|의 편집을 전부 되돌림)'
            label: '되돌리기'
        Page move:
            regex: '문서로 이동했습니다'
            label: '문서 이동'
        Undo:
            regex: '판 편집을 되돌림'
            label: '편집 취소'
    pt:
        Content translation:
            regex: 'Criado ao traduzir a página'
            label: Tradução de Conteúdos
        Page move:
            regex: 'moveu \[\[.*?para \[\['
            label: Movimentos de página
        Redirect:
            label: Redirecionamentos
            link: Ajuda:Guia de edição/Redirecionar páginas

    # Per-wiki lists
    ar.wikipedia.org:
        AutoWikiBrowser:
            regex: 'Project:أوب'
            link: ويكيبيديا:أوتوويكي_براوزر
        Generic rollback:
            regex: 'استرجاع تعديلات.*حتى آخر نسخة بواسطة'
        HotCat:
            regex: 'باستخدام \[\[ويكيبيديا:المصناف الفوري'
            link: ويكيبيديا:المصناف الفوري
            label: المصناف الفوري
        Huggle:
            regex: '\(\[\[ويكيبيديا:هغل'
            link: ويكيبيديا:هغل
            label: هغل
        Page move:
            regex: 'نقل.*?صفحة \[\[.*?إلى \[\['
            link: ويكيبيديا:نقل_صفحة
            label: نقل_صفحة
        Popups:
            link: ويكيبيديا:المنبثقات
            label: المنبثقات
        Rater:
            regex: '\[\[(:User:FShbib\/المقيم|ويكيبيديا:المقيم)'
            link: مستخدم:FShbib/المقيم
            talk_namespaces: true
        WPCleaner:
            link: ويكيبيديا:وب_كلينر
            label: وب_كلينر
    de.wikipedia.org:
        Generic rollback:
            link: Wikipedia:Zurücksetzen
        Page move:
            link: Hilfe:Seite verschieben
        Popups:
            regex: 'Wikipedia:Helferlein\/Navigation-Popups\|Popups'
            link: Wikipedia:Helferlein/Navigation-Popups
            label: Navigation-Popups
        Redirect:
            link: Wikipedia:Weiterleitung
    de.wiktionary.org:
        Einfügen-Erweiterung:
            regex: \[\[Hilfe:Einfügen-Erweiterung\|
            link: Hilfe:Einfügen-Erweiterung
    en.wikipedia.org:
        # Global tools
        Content translation:
            link: Wikipedia:Content translation tool
        Huggle:
            revert: 'Reverted edits by.*?WP:HG'
        ProveIt:
            regex: 'with \[\[Wikipedia:ProveIt'
            link: Wikipedia:ProveIt
            namespaces: [0, 2, 118]
        Redirect:
            regex: 'Redirected page to \[\[.*?\]\]'
            link: Project:Redirect
        WikiLove:
            regex: 'new WikiLove message'
            link: Project:WikiLove
            namespaces: [3]

        # Local tools
        Advisor.js:
            regex: '\(using \[\[(User:Cameltrader#Advisor.js|User:PC-XT\/Advisor)\|Advisor.js'
            link: WP:ADVISOR
        AFCH:
            regex: 'WP:AFCH'
            link: Project:AFCH
            namespaces: [0, 2, 4, 5, 118]
        AFC/R HS:
            regex: 'Using \[\[User:PhantomTech\/scripts\/AFCRHS\.js|\(\[\[User:Enterprisey\/AFCRHS'
            link: User:Enterprisey/AFCRHS
            namespaces: [0, 2]
        AfD closures:
            regex: '^\[\[Wikipedia:Articles for deletion\/.*?closed as'
            link: Project:Articles for deletion
            namespaces: [0, 4]
        Archiving script:
            regex: '\[\[(User:Equazcion\/OneClickArchiver|User:Technical 13\/1CA)\|OneClickArchiver|Removed \d+ threads? to \[\[|Added threads from \[\['
            link: Project:OneClickArchiver
        AutoEd:
            regex: 'using \[\[(Wikipedia|WP):AutoEd\|AutoEd'
            link: Project:AutoEd
        autoFormatter:
            regex: 'using (\[\[:meta:User:TMg\/autoFormatter|autoFormatter)'
            link: meta:User:TMg/autoFormatter
        AutoSpell:
            regex: 'User:Symplectic_Map\/AutoSpell\|Script-assisted'
            link: User:Symplectic_Map/AutoSpell
            namespaces: [0]
        BDCS:
            regex: '\(\[\[User:SD0001\/BDCS\|BDCS\]\]\)'
            link: User:SD0001/BDCS
            namespaces: [3]
        Bot revert:
            regex: '^Reverting possible (vandalism|test edit).*by.*\(Bot|BOT( EDIT)?\)$|^BOT (- )?(Reverted edits? by|rv)|^vandalism from \[\[.*?\(\d+\) - reverted'
            link: Project:Bots
            revert: true
        Capricorn:
            regex: '\(\[\[User:Kephir\/gadgets\/sagittarius\||\(\[\[User:Sam Sailor\/Scripts\/Sagittarius\+\||\[\[User:Wugapodes\/Capricorn\|'
            link: User:Wugapodes/Capricorn
        Checklinks:
            regex: 'using \[\[w:WP:CHECKLINKS'
            link: Project:CHECKLINKS
        Citation bot:
            regex: '\[\[WP:UCB\|Assisted by Citation bot'
            link: Project:UCB
        closemfd.js:
            regex: 'closemfd\.js'
            link: User:Doug/closemfd.js
            namespaces: [4]
        closetfd.js:
            regex: 'closetfd\.js'
            link: User:Doug/closetfd.js
            namespaces: [4]
        CSD Helper:
            regex: '\(\[\[User:Ale_jrb\/Scripts\|CSDH'
            link: Project:CSDH
        Dabfix:
            regex: 'using \[\[tools:~dispenser\/cgi-bin\/dabfix.py'
            link: Special:GoToInterwiki/toollabs:dispenser/cgi-bin/dabfix.py
        Dab solver:
            regex: 'using \[\[(tools:~dispenser\/view\/Dab_solver|WP:DABSOLVER)\|Dab solver|(Disambiguated|Unlinked|Help needed): \[\[|Disambiguated \d+ links|Repaired link.*?\[\[Wikipedia:WikiProject Disambiguation\|please help'
            link: Project:DABSOLVER
        Dashes:
            regex: 'using a \[\[User:GregU\/dashes.js\|script'
            link: User:GregU/dashes
        delsort:
            regex: '(Wikipedia|WP):FWDS|User:APerson\/delsort\|delsort.js|User:Enterprisey\/delsort\|assisted'
            link: WP:DELSORT
            namespaces: [4]
        deOrphan:
            regex: '\[\[User:Technical_13\/Scripts\/OrphanStatus\||\[\[User:DannyS712\/deOrphan\|'
            link: User:DannyS712/deOrphan
            namespaces: [0]
        DisamAssist:
            regex: 'using \[\[User:Qwertyytrewqqwerty\/DisamAssist'
            link: User:Qwertyytrewqqwerty/DisamAssist
            namespaces: [0, 6, 10, 14, 100, 108]
        Draftify:
            regex: 'WP:DFY\|DFY'
            link: Project:DFY
            namespaces: [2, 3]
        draft-sorter:
            regex: '\(draft-sorter\.js\)'
            link: User:Enterprisey/draft-sorter
            namespaces: [119]
        editProtectedHelper:
            regex: 'WP:EPH|EPH'
            link: Project:EPH
            talk_namespaces: true
        effp-helper:
            regex: '\(\[\[User:Suffusion of Yellow\/effp-helper(\.js)?\|effp-helper\]\]\)'
            link: User:Suffusion of Yellow/effp-helper
        findargdups:
            regex: '\[\[:en:User:Frietjes\/findargdups'
            link: User:Frietjes/findargdups
        For the Common Good:
            regex: 'WP:FTCG\|FtCG'
            link: Project:FTCG
            namespaces: [6]
        Heading editor:
            regex: '\[\[User:The Evil IP address\/hdedit\|script\]\]'
            link: User:The Evil IP address/hdedit
        Igloo:
            regex: 'Wikipedia:Igloo'
            link: w:en:Wikipedia:Igloo
        JWB:
            regex: 'via (JWB|\[\[WP:JWB\]\])'
            link: WP:JWB
        Mike's Wiki Tool:
            regex: User:MichaelBillington\/MWT\|MWT|Mike's Wiki Tool
            link: Project:Mike's Wiki Tool
            namespaces: [0]
        MoveToDraft:
            regex: '\[\[User:Evad37\/MoveToDraft\.js'
            link: User:Evad37/MoveToDraft
            namespaces: [0, 118]
        OABot:
            tag: 'OAuth CID: 817'
            link: Project:OABOT
            namespaces: [0, 2]
        Ohconfucius script:
            regex: '\[\[(User:Ohconfucius\/.*?|WP:MOSNUMscript)\|script'
            link: Project:MOSNUMscript
            namespaces: [0, 2, 118]
        Page curation:
            regex: 'using \[\[Wikipedia:Page Curation\|Page Curation'
            tag: pagetriage
            link: w:en:Wikipedia:Page_Curation/Help
            namespaces: [0, 1, 2, 3, 4]
        Page swap:
            regex: '\/pageswap\|pageswap\]\]'
            link: WP:PAGESWAP
        Pending changes revert:
            regex: '^(\[\[Help:Reverting\|Reverted\]\]|Reverted) \d+ (\[\[Wikipedia:Pending changes\|pending\]\]|pending) edits? (to revision \d+|by \[\[Special:(Contribs|Contributions)\/.*?\|.*?\]\])'
            link: Project:Pending changes
            revert: true
            namespaces: [0, 4]
        Rater:
            regex: '\[\[User:(Evad37\/rater.js|Kephir\/gadgets\/rater)'
            link: User:Evad37/rater.js
            talk_namespaces: true
        Red Link Recovery Live:
            regex: '\[\[w:en:WP:RLR\|You can help!'
            link: en:WP:RLR
        Reflinks:
            regex: '\[\[(tools:~dispenser\/view\/Reflinks|WP:REFLINKS)\|Reflinks'
            link: Project:REFLINKS
        Reply link:
            regex: '\(\[\[w:en:User:Enterprisey\/reply-link\|reply-link\]\]\)'
            link: User:Enterprisey/reply-link
            talk_namespaces: true,
            contribs: true
        responseHelper:
            regex: '\(using \[\[User:MusikAnimal\/responseHelper\|responseHelper'
            link: User:MusikAnimal/responseHelper
            namespaces: [4]
        revdel:
            regex: 'using \[\[User:Primefac\/revdel|User:Enterprisey\/cv-revdel\|'
            link: User:Enterprisey/cv-revdel
        Script Installer:
            regex: '\[\[User:Equazcion\/ScriptInstaller\|Script Installer|\(\[\[User:Enterprisey\/script-installer\|script-installer\]\]\)'
            link: User:Enterprisey/script-installer
            namespaces: [2]
        Short description:
            regex: '\(\[\[User:Galobtter\/Shortdesc helper\|Shortdesc helper\]\]\)'
            link: User:Galobtter/Shortdesc helper
            namespaces: [0]
        Snuggle:
            regex: 'WP:Snuggle\|Sn\]\]'
            link: Project:Snuggle
        SPI Helper:
            regex: '^(Archiving case (to|from)|Adding sockpuppetry (tag|block notice) per) \[\[Wikipedia:Sockpuppet investigations'
            link: User:Timotheus Canens/spihelper.js
            namespaces: [2, 3, 4]
        STiki:
            regex: 'WP:ST(iki|IKI)'
            tag: STiki
            link: w:en:Wikipedia:STiki
            revert: Reverted \d+.*WP:(STiki|STIKI)
            namespaces: [0, 3]
        stubsearch:
            regex: '\[\[User:Danski454\/stubsearch\|a tool'
            link: User:Danski454/stubsearch
            namespaces: [0]
        stubtagtab.js:
            regex: 'using \[\[User:MC10\/stubtagtab.js'
            link: User:MC10/stubtagtab.js
            namespaces: [0]
        The Wikipedia Adventure:
            regex: 'simulated automatically as part of \[\[WP:The Wikipedia Adventure\|'
            link: Project:TWA
            namespaces: [2, 3]
        Twinkle:
            regex: '(Wikipedia|WP):(TW|TWINKLE|Twinkle|FRIENDLY)'
            link: Project:Twinkle
            revert: '^Reverted.*(WP:(TW|TWINKLE|Twinkle)|Wikipedia:Twinkle)'
        unblock-review:
            regex: '\(\[\[User:Enterprisey\/unblock-review'
            link: User:Enterprisey/unblock-review
            namespaces: [3]
        undo-last-edit:
            regex: '\(\[\[User:Enterprisey\/undo-last-edit\.js\|undo-last-edit\]\]\)'
            link: User:Enterprisey/undo-last-edit
            revert: true
        userRightsManager:
            regex: 'using \[\[User:MusikAnimal\/userRightsManager\|userRightsManager\]\]'
            link: User:MusikAnimal/userRightsManager
            namespaces: [3, 4]
        Vada:
            regex: '\(\[\[WP:Vada\]\]\)'
            link: Project:Vada
        WikiPatroller:
            regex: 'User:Jfmantis\/WikiPatroller'
            link: User:Jfmantis/WikiPatroller
            namespaces: [0, 3]
        XFDCloser:
            regex: '\[\[WP:XFDC\|XFDcloser'
            link: User:Evad37/XFDcloser.js
        Xunlink:
            regex: '\(\[\[User:Evad37\/Xunlink'
            link: User:Evad37/Xunlink
            namespaces: [0, 10, 100, 118]
        YABBR:
            tag: 'OAuth CID: 860'
            link: User:Enterprisey/YABBR
            namespaces: [0]
    en.wikisource.org:
        Change status:
            link: User:DannyS712/Change_status
            regex: \[\[User:DannyS712/Change status\|Change status\.js\]\]
            namespaces: [104]
    es.wikipedia.org:
<<<<<<< HEAD
        DisamAssist:
            link: Usuario:Qwertyytrewqqwerty/DisamAssist
            regex: \[\[Usuario:Qwertyytrewqqwerty/DisamAssist\|DisamAssist\]\]
            namespaces: [0, 6, 10, 14, 100, 104]
=======
        Replacer:
            tag: 'OAuth CID: 498'
            link: Usuario:Benjavalero/Replacer
>>>>>>> 3ca57e77
    fa.wikipedia.org:
        Typo fixer:
            label: 'ویکی‌پدیا:اشتباه‌یاب'
            link: ویکی‌پدیا:اشتباه‌یاب
            regex: \[\[وپ:اشتباه\|اشتباه‌یاب\]\]
    ko.wikipedia.org:
        AutoWikiBrowser:
            regex: '위키백과:AWB\|AWB|(Wikipedia|WP|Project):(AWB|AutoWikiBrowser)'
            link: 위키백과:AWB
            label: 오토위키브라우저
        Popups:
            regex: '\[\[백:팝업\|NavPop\]\]'
            link: 백:팝업
            label: 내비게이션 팝업
        Twinkle:
            regex: '\[\[위키백과:도구\/트윙클\|TW\]\]|(Wikipedia|WP):(TW|TWINKLE|Twinkle|FRIENDLY)'
            link: 위키백과:도구/트윙클
            label: 트윙클
        WikiLove:
            regex: '새 위키사랑 글'
            link: 위키백과:위키사랑
            label: 위키사랑
            namespaces: [3]
    pt.wikipedia.org:
        Automatic Page Corrector:
            tag: apc
            regex: '\+correções \[\[WP:SR\|semiautomáticas'
            link: Wikipédia:Scripts/APC
        FastButtons:
            regex: '\|FastButtons\]\]'
            link: Wikipédia:FastButtons
        Generic rollback:
            link: Wikipédia:Reversores
            label: Reversão
        Page move:
            link: Ajuda:Guia de edição/Mover páginas
        Popups:
            link: Wikipédia:Software/Popups de navegação
            label: Popups de navegação
        reFill:
            link: en:Project:ReFill
        Script de ajustes:
            regex: 'usando \[\[[Uu]ser:Luizdl/Script de ajustes.js'
            link: User:Luizdl/Script de ajustes.js
        Undo:
            regex: 'Desfeita a edição \d+ de \[\['
            link: Ajuda:Guia de edição/Reverter edições#Botão Desfazer
            label: 'Desfazer'
    simple.wikipedia.org:
        Twinkle:
            regex: ' \(\[\[WP:TW\|TW\]\]\)'
            link: Wikipedia:Twinkle

    # Non-wikipedia sites
    www.wikidata.org:
        AutoEdit:
            regex: 'Gadget-autoEdit\.js\|autoEdit'
            link: MediaWiki talk:Gadget-autoEdit.js
        labelLister:
            regex: 'MediaWiki_talk:Gadget-labelLister.js\|labelLister'
            link: MediaWiki talk:Gadget-labelLister.js
            namespaces: [ 0, 120 ]
        Merge:
            regex: '\[\[MediaWiki:Gadget-Merge\.js\|merge\.js\]\]|\/\* wbmergeitems'
            link: Help:Merge
        Sitelink auto-change:
            regex: 'clientsitelink-update'
            link: Help:Sitelinks
        Sitelink auto-removal:
            regex: 'clientsitelink-remove'
            link: Help:Sitelinks
        QuickStatements:
            regex: '#quickstatements'
            link: Help:QuickStatements
        RequestDeletion:
            regex: '\[\[MediaWiki talk:Gadget-RequestDeletion\.js\|RD\]\]'
            link: MediaWiki talk:Gadget-RequestDeletion.js
    commons.wikimedia.org:
        AjaxQuickDelete:
            regex: '^(This category needs discussion|\[\[:.*?\]\] needs discussion|Starting category discussion|Nominating for deletion|\[\[:.*?\]\] has been nominated for deletion|Starting deletion request|Listing \[\[.*?\]\])$|#Autoreport by AjaxQuickDelete|^Updating redirect while processing'
            link: Special:MyLanguage/Help:Nominate_for_deletion
        Android Commons:
            regex: '^Uploaded using Android Commons app$'
            link: Special:MyLanguage/Commons:Mobile_app
            namespaces: [6]
        Commonsist:
            regex: '^commonist \d\.\d'
            link: Special:MyLanguage/Commons:Commonist
            namespaces: [6]
        CropTool:
            tag: 'OAuth CID: 593'
            link: Special:MyLanguage/Commons:CropTool
            namespaces: [6]
        Flickr2Commons:
            regex: 'via \[\[(?:Special:MyLanguage\/)?Commons:Flickr2Commons'
            link: Special:MyLanguage/Commons:Flickr2Commons
            namespaces: [6]
        Geograph2commons:
            regex: 'Transferred from geograph.co.uk using'
            link: Special:GoToInterwiki/toollabs:geograph2commons
            namespaces: [6]
        HotCat:
            tag: HotCat
            link: Special:MyLanguage/Help:Gadget-HotCat
        POTY:
            regex: '\[\[Help:(?:Gadget-)EnhancedPOTY.js|POTY App\]\]$'
            link: Help:Gadget-EnhancedPOTY.js
            namespaces: [4]
        QuickDelete:
            regex: '^(Marking as possible copyvio because|Notification of possible copyright violation for|\[\[.*?\]\] does not have a source|Please send permission for \[\[|\]\] does not have a license)|^(File has no source|Missing permission)$'
            link: Special:MyLanguage/Help:QuickDelete
            namespaces: [3, 6]
        RenameLink:
            regex: '^\(\[\[Help:RenameLink\|Script'
            tag: RenameLink
            link: Special:MyLanguage/Help:RenameLink
        RotateLink:
            regex: '\(\[\[Help:RotateLink\|Script'
            link: Help:RotateLink
        SettingsManager:
            regex: '\[\[MediaWiki:Gadget-SettingsManager.js\|SettingsManager'
            link: MediaWiki:Gadget-SettingsManager.js
        UploadWizard:
            regex: '^User created page with UploadWizard$'
            link: Special:MyLanguage/Commons:Upload Wizard
            namespaces: [6]
        VisualFileChange:
            regex: 'Using \[\[COM:VFC'
            tag: VisualFileChange
            link: Special:MyLanguage/Help:VisualFileChange.js<|MERGE_RESOLUTION|>--- conflicted
+++ resolved
@@ -458,16 +458,13 @@
             regex: \[\[User:DannyS712/Change status\|Change status\.js\]\]
             namespaces: [104]
     es.wikipedia.org:
-<<<<<<< HEAD
         DisamAssist:
             link: Usuario:Qwertyytrewqqwerty/DisamAssist
             regex: \[\[Usuario:Qwertyytrewqqwerty/DisamAssist\|DisamAssist\]\]
             namespaces: [0, 6, 10, 14, 100, 104]
-=======
         Replacer:
             tag: 'OAuth CID: 498'
             link: Usuario:Benjavalero/Replacer
->>>>>>> 3ca57e77
     fa.wikipedia.org:
         Typo fixer:
             label: 'ویکی‌پدیا:اشتباه‌یاب'
