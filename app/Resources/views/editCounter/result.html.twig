--- conflicted
+++ resolved
@@ -76,23 +76,6 @@
         {% endset %}
         {{ layout.content_block(headerLink, content, '', 'year-counts', true) }}
 
-<<<<<<< HEAD
-        <div class="panel panel-default" id="latestglobal">
-            <div class="panel-heading">
-                <h4>
-                    <a href="{{ path('EditCounterLatestGlobal', {project:project.domain, username:user.username})}}">
-                        {{ msg('latest-global-edits') }}
-                    </a>
-                    <small>{{ msg('latest-global-edits-desc') }}</small>
-                </h4>
-            </div>
-            <div class="panel-body">
-                <div id="latestglobal-container" data-username="{{ user.username }}" data-project="{{ project.domain }}">
-                    <img src="{{ asset('static/images/loader.gif') }}" />
-                </div>
-            </div>
-        </div>
-=======
         {% set content %}
             {{ render(path('EditCounterMonthCounts', {
                 'username': user.username,
@@ -116,9 +99,11 @@
             <a href="{{ path('EditCounterTimecard', {project:project.domain, username:user.username})}}">{{ msg('timecard') }}</a>
         {% endset %}
         {{ layout.content_block(headerLink, content, '', 'timecard', true) }}
->>>>>>> 3b47d614
 
         {% set content %}
+            <div id="latestglobal-container" data-username="{{ user.username }}" data-project="{{ project.domain }}">
+                <img src="{{ asset('static/images/loader.gif') }}" />
+            </div>
             {{ render(path('EditCounterLatestGlobal', {
                 'username': user.username,
                 'project': project.domain
